--- conflicted
+++ resolved
@@ -7,17 +7,16 @@
  */
 
 #define _XOPEN_SOURCE 500 // for: usleep
-#include <stdio.h>	  // defines: printf, puts, getchar
-#include <stdlib.h>	  // defines: EXIT_SUCCESS
-#include <string.h>	  // defines: strcmp
-#include <unistd.h>	  // defines: STDIN_FILENO, usleep
+#include <stdio.h>		  // defines: printf, puts, getchar
+#include <stdlib.h>		  // defines: EXIT_SUCCESS
+#include <string.h>		  // defines: strcmp
+#include <unistd.h>		  // defines: STDIN_FILENO, usleep
 #include <termios.h>	  // defines: termios, TCSANOW, ICANON, ECHO
 #include <stdbool.h>	  // defines: true, false
-#include <stdint.h>	  // defines: uint8_t, uint32_t
-#include <time.h>	  // defines: time
-#include <signal.h>	  // defines: signal, SIGINT
-
-<<<<<<< HEAD
+#include <stdint.h>		  // defines: uint8_t, uint32_t
+#include <time.h>		  // defines: time
+#include <signal.h>		  // defines: signal, SIGINT
+
 #define SIZE 4
 
 // this function receives 2 pointers (indicated by *) so it can set their values
@@ -34,97 +33,41 @@
 }
 
 uint8_t getDigitCount(uint32_t number)
-=======
-#define ESCAPE_SEQUENCE "\033[?25h\033[m" // "IDK what to name this" @Rudxain
-const uint8_t SIZE = 4;
-uint32_t score = 0;
-
-/**
- * given a tile `value` and a color-`scheme` index,
- * returns `foreground` and `background` colors as a "2-tuple".
- */
-__attribute__((pure)) uint8_t *getColors(uint8_t value, const uint8_t scheme)
-{
-	static uint8_t out[2] = {0, 0};
-	const uint8_t original[] = {8, 255, 1, 255, 2, 255, 3, 255, 4, 255, 5, 255, 6, 255, 7, 255, 9, 0, 10, 0, 11, 0, 12, 0, 13, 0, 14, 0, 255, 0, 255, 0};
-	const uint8_t blackwhite[] = {232, 255, 234, 255, 236, 255, 238, 255, 240, 255, 242, 255, 244, 255, 246, 0, 248, 0, 249, 0, 250, 0, 251, 0, 252, 0, 253, 0, 254, 0, 255, 0};
-	const uint8_t bluered[] = {235, 255, 63, 255, 57, 255, 93, 255, 129, 255, 165, 255, 201, 255, 200, 255, 199, 255, 198, 255, 197, 255, 196, 255, 196, 255, 196, 255, 196, 255, 196, 255};
-	const uint8_t *schemes[] = {original, blackwhite, bluered};
-	const uint8_t *s = schemes[scheme];
-	value *= 2;
-	const unsigned long len = sizeof(original);
-	const uint8_t fg = *(s + (1 + value) % len);
-	const uint8_t bg = *(s + (0 + value) % len);
-	out[0] = fg;
-	out[1] = bg;
-	return out;
-}
-
-void setColor(const uint8_t value, const uint8_t scheme)
->>>>>>> a2fd7c4a
-{
-	const uint8_t *colors = getColors(value, scheme);
-	const uint8_t fg = colors[0];
-	const uint8_t bg = colors[1];
-	printf("\033[38;5;%d;48;5;%dm", fg, bg);
-}
-
-/** calculates `floor(log_10(n) + 1)` */
-__attribute__((pure)) const uint8_t digitCount(uint32_t n)
-{
-	uint8_t c = 0;
+{
+	uint8_t count = 0;
 	do
 	{
-		n /= 10;
-		c += 1;
-	} while (n);
-	return c;
-}
-
-<<<<<<< HEAD
+		number /= 10;
+		count += 1;
+	} while (number);
+	return count;
+}
+
 void drawBoard(uint8_t board[SIZE][SIZE], uint8_t scheme, uint32_t score)
 {
 	uint8_t x, y, fg, bg;
 	printf("\033[H"); // move cursor to 0,0
-=======
-void drawBoard(const uint8_t board[SIZE][SIZE], const uint8_t scheme)
-{
-	printf("\033[H");
->>>>>>> a2fd7c4a
 	printf("2048.c %17d pts\n\n", score);
-	uint8_t x;
-	for (uint8_t y = 0; y < SIZE; y++)
+	for (y = 0; y < SIZE; y++)
 	{
 		for (x = 0; x < SIZE; x++)
 		{
-<<<<<<< HEAD
 			// send the addresses of the foreground and background variables,
 			// so that they can be modified by the getColors function
 			getColors(board[x][y], scheme, &fg, &bg);
 			printf("\033[38;5;%d;48;5;%dm", fg, bg); // set color
-=======
-			setColor(board[x][y], scheme);
->>>>>>> a2fd7c4a
 			printf("       ");
 			printf("\033[m"); // reset all modes
 		}
 		printf("\n");
 		for (x = 0; x < SIZE; x++)
 		{
-<<<<<<< HEAD
 			getColors(board[x][y], scheme, &fg, &bg);
 			printf("\033[38;5;%d;48;5;%dm", fg, bg); // set color
 			if (board[x][y] != 0)
 			{
 				uint32_t number = 1 << board[x][y];
 				uint8_t t = 7 - getDigitCount(number);
-=======
-			setColor(board[x][y], scheme);
-			if (board[x][y] != 0)
-			{
-				uint32_t number = 1 << board[x][y];
-				uint8_t t = 7 - digitCount(number);
->>>>>>> a2fd7c4a
 				printf("%*s%u%*s", t - t / 2, "", number, t / 2, "");
 			}
 			else
@@ -136,29 +79,27 @@
 		printf("\n");
 		for (x = 0; x < SIZE; x++)
 		{
-<<<<<<< HEAD
 			getColors(board[x][y], scheme, &fg, &bg);
 			printf("\033[38;5;%d;48;5;%dm", fg, bg); // set color
-=======
-			setColor(board[x][y], scheme);
->>>>>>> a2fd7c4a
 			printf("       ");
 			printf("\033[m"); // reset all modes
 		}
 		printf("\n");
 	}
-	printf("\n        ←,↑,→,↓ or q        \n");
+	printf("\n");
+	printf("        ←,↑,→,↓ or q        \n");
 	printf("\033[A"); // one line up
 }
 
-uint8_t findTarget(const uint8_t array[SIZE], const uint8_t x, const uint8_t stop)
-{
+uint8_t findTarget(uint8_t array[SIZE], uint8_t x, uint8_t stop)
+{
+	uint8_t t;
 	// if the position is already on the first, don't evaluate
 	if (x == 0)
 	{
 		return x;
 	}
-	for (uint8_t t = x - 1;; t--)
+	for (t = x - 1;; t--)
 	{
 		if (array[t] != 0)
 		{
@@ -234,7 +175,6 @@
 	}
 }
 
-<<<<<<< HEAD
 bool moveUp(uint8_t board[SIZE][SIZE], uint32_t *score)
 {
 	bool success = false;
@@ -243,76 +183,45 @@
 	{
 		success |= slideArray(board[x], score);
 	}
-=======
-/** call `rotateBoard` N times */
-void rotateBoardN(uint8_t board[SIZE][SIZE], uint8_t n)
-{
-	while (n--)
-		rotateBoard(board);
-}
-
-bool moveUp(uint8_t board[SIZE][SIZE])
+	return success;
+}
+
+bool moveLeft(uint8_t board[SIZE][SIZE], uint32_t *score)
+{
+	bool success;
+	rotateBoard(board);
+	success = moveUp(board, score);
+	rotateBoard(board);
+	rotateBoard(board);
+	rotateBoard(board);
+	return success;
+}
+
+bool moveDown(uint8_t board[SIZE][SIZE], uint32_t *score)
+{
+	bool success;
+	rotateBoard(board);
+	rotateBoard(board);
+	success = moveUp(board, score);
+	rotateBoard(board);
+	rotateBoard(board);
+	return success;
+}
+
+bool moveRight(uint8_t board[SIZE][SIZE], uint32_t *score)
+{
+	bool success;
+	rotateBoard(board);
+	rotateBoard(board);
+	rotateBoard(board);
+	success = moveUp(board, score);
+	rotateBoard(board);
+	return success;
+}
+
+bool findPairDown(uint8_t board[SIZE][SIZE])
 {
 	bool success = false;
-	for (uint8_t x = 0; x < SIZE; x++)
-		success |= slideArray(board[x]);
-
->>>>>>> a2fd7c4a
-	return success;
-}
-
-bool moveLeft(uint8_t board[SIZE][SIZE], uint32_t *score)
-{
-<<<<<<< HEAD
-	bool success;
-	rotateBoard(board);
-	success = moveUp(board, score);
-	rotateBoard(board);
-	rotateBoard(board);
-=======
->>>>>>> a2fd7c4a
-	rotateBoard(board);
-	const bool success = moveUp(board);
-	rotateBoardN(board, 3);
-	return success;
-}
-
-bool moveDown(uint8_t board[SIZE][SIZE], uint32_t *score)
-{
-<<<<<<< HEAD
-	bool success;
-	rotateBoard(board);
-	rotateBoard(board);
-	success = moveUp(board, score);
-	rotateBoard(board);
-	rotateBoard(board);
-=======
-	rotateBoardN(board, 2);
-	const bool success = moveUp(board);
-	rotateBoardN(board, 2);
->>>>>>> a2fd7c4a
-	return success;
-}
-
-bool moveRight(uint8_t board[SIZE][SIZE], uint32_t *score)
-{
-<<<<<<< HEAD
-	bool success;
-	rotateBoard(board);
-	rotateBoard(board);
-	rotateBoard(board);
-	success = moveUp(board, score);
-=======
-	rotateBoardN(board, 3);
-	const bool success = moveUp(board);
->>>>>>> a2fd7c4a
-	rotateBoard(board);
-	return success;
-}
-
-/** returns `bool success` */
-bool findPairDown(const uint8_t board[SIZE][SIZE])
-{
 	uint8_t x, y;
 	for (x = 0; x < SIZE; x++)
 	{
@@ -322,17 +231,23 @@
 				return true;
 		}
 	}
-	return false;
+	return success;
 }
 
 uint8_t countEmpty(uint8_t board[SIZE][SIZE])
 {
+	uint8_t x, y;
 	uint8_t count = 0;
-	for (uint8_t x = 0; x < SIZE; x++)
-		for (uint8_t y = 0; y < SIZE; y++)
+	for (x = 0; x < SIZE; x++)
+	{
+		for (y = 0; y < SIZE; y++)
+		{
 			if (board[x][y] == 0)
+			{
 				count++;
-
+			}
+		}
+	}
 	return count;
 }
 
@@ -346,14 +261,17 @@
 	rotateBoard(board);
 	if (findPairDown(board))
 		ended = false;
-	rotateBoardN(board, 3);
+	rotateBoard(board);
+	rotateBoard(board);
+	rotateBoard(board);
 	return ended;
 }
 
 void addRandom(uint8_t board[SIZE][SIZE])
 {
 	static bool initialized = false;
-	uint8_t x, y, r, len = 0;
+	uint8_t x, y;
+	uint8_t r, len = 0;
 	uint8_t n, list[SIZE * SIZE][2];
 
 	if (!initialized)
@@ -363,17 +281,21 @@
 	}
 
 	for (x = 0; x < SIZE; x++)
+	{
 		for (y = 0; y < SIZE; y++)
+		{
 			if (board[x][y] == 0)
 			{
 				list[len][0] = x;
 				list[len][1] = y;
 				len++;
 			}
+		}
+	}
 
 	if (len > 0)
 	{
-		const uint8_t r = rand() % len;
+		r = rand() % len;
 		x = list[r][0];
 		y = list[r][1];
 		n = (rand() % 10) / 9 + 1;
@@ -381,22 +303,21 @@
 	}
 }
 
-void initBoard(uint8_t board[SIZE][SIZE], const uint8_t scheme)
-{
-	for (uint8_t x = 0; x < SIZE; x++)
-		for (uint8_t y = 0; y < SIZE; y++)
+void initBoard(uint8_t board[SIZE][SIZE])
+{
+	uint8_t x, y;
+	for (x = 0; x < SIZE; x++)
+	{
+		for (y = 0; y < SIZE; y++)
+		{
 			board[x][y] = 0;
-
+		}
+	}
 	addRandom(board);
 	addRandom(board);
-<<<<<<< HEAD
-=======
-	drawBoard(board, scheme);
-	score = 0;
->>>>>>> a2fd7c4a
-}
-
-void setBufferedInput(const bool enable)
+}
+
+void setBufferedInput(bool enable)
 {
 	static bool enabled = true;
 	static struct termios old;
@@ -427,85 +348,51 @@
 int test()
 {
 	uint8_t array[SIZE];
-<<<<<<< HEAD
 	// these are exponents with base 2 (1=2 2=4 3=8)
 	// data holds per line: 4x IN, 4x OUT, 1x POINTS
 	uint8_t data[] = {
-	    0, 0, 0, 1, 1, 0, 0, 0, 0,
-	    0, 0, 1, 1, 2, 0, 0, 0, 4,
-	    0, 1, 0, 1, 2, 0, 0, 0, 4,
-	    1, 0, 0, 1, 2, 0, 0, 0, 4,
-	    1, 0, 1, 0, 2, 0, 0, 0, 4,
-	    1, 1, 1, 0, 2, 1, 0, 0, 4,
-	    1, 0, 1, 1, 2, 1, 0, 0, 4,
-	    1, 1, 0, 1, 2, 1, 0, 0, 4,
-	    1, 1, 1, 1, 2, 2, 0, 0, 8,
-	    2, 2, 1, 1, 3, 2, 0, 0, 12,
-	    1, 1, 2, 2, 2, 3, 0, 0, 12,
-	    3, 0, 1, 1, 3, 2, 0, 0, 4,
-	    2, 0, 1, 1, 2, 2, 0, 0, 4};
+		0, 0, 0, 1, 1, 0, 0, 0, 0,
+		0, 0, 1, 1, 2, 0, 0, 0, 4,
+		0, 1, 0, 1, 2, 0, 0, 0, 4,
+		1, 0, 0, 1, 2, 0, 0, 0, 4,
+		1, 0, 1, 0, 2, 0, 0, 0, 4,
+		1, 1, 1, 0, 2, 1, 0, 0, 4,
+		1, 0, 1, 1, 2, 1, 0, 0, 4,
+		1, 1, 0, 1, 2, 1, 0, 0, 4,
+		1, 1, 1, 1, 2, 2, 0, 0, 8,
+		2, 2, 1, 1, 3, 2, 0, 0, 12,
+		1, 1, 2, 2, 2, 3, 0, 0, 12,
+		3, 0, 1, 1, 3, 2, 0, 0, 4,
+		2, 0, 1, 1, 2, 2, 0, 0, 4};
 	uint8_t *in, *out, *points;
 	uint8_t t, tests;
 	uint8_t i;
-=======
-	/** these are exponents with base 2 (1->2 2->4 3->8) */
-	uint8_t data[] = {
-		0, 0, 0, 1, 1, 0, 0, 0,
-		0, 0, 1, 1, 2, 0, 0, 0,
-		0, 1, 0, 1, 2, 0, 0, 0,
-		1, 0, 0, 1, 2, 0, 0, 0,
-		1, 0, 1, 0, 2, 0, 0, 0,
-		1, 1, 1, 0, 2, 1, 0, 0,
-		1, 0, 1, 1, 2, 1, 0, 0,
-		1, 1, 0, 1, 2, 1, 0, 0,
-		1, 1, 1, 1, 2, 2, 0, 0,
-		2, 2, 1, 1, 3, 2, 0, 0,
-		1, 1, 2, 2, 2, 3, 0, 0,
-		3, 0, 1, 1, 3, 2, 0, 0,
-		2, 0, 1, 1, 2, 2, 0, 0};
-	uint8_t *in, *out;
->>>>>>> a2fd7c4a
 	bool success = true;
 	uint32_t score;
 
-<<<<<<< HEAD
 	tests = (sizeof(data) / sizeof(data[0])) / (2 * SIZE + 1);
 	for (t = 0; t < tests; t++)
 	{
 		in = data + t * (2 * SIZE + 1);
-=======
-	const uint8_t SIZE2 = SIZE * 2;
-	const uint8_t tests = (sizeof(data) / sizeof(data[0])) / SIZE2;
-	uint8_t i;
-	for (uint8_t t = 0; t < tests; t++)
-	{
-		in = data + t * SIZE2;
->>>>>>> a2fd7c4a
 		out = in + SIZE;
 		points = in + 2 * SIZE;
 		for (i = 0; i < SIZE; i++)
+		{
 			array[i] = in[i];
-<<<<<<< HEAD
 		}
 		score = 0;
 		slideArray(array, &score);
-=======
-
-		slideArray(array);
->>>>>>> a2fd7c4a
 		for (i = 0; i < SIZE; i++)
+		{
 			if (array[i] != out[i])
+			{
 				success = false;
-<<<<<<< HEAD
 			}
 		}
 		if (score != *points)
 		{
 			success = false;
 		}
-=======
-
->>>>>>> a2fd7c4a
 		if (success == false)
 		{
 			for (i = 0; i < SIZE; i++)
@@ -538,38 +425,34 @@
 	return !success;
 }
 
-void signal_callback_handler(const int signum)
+void signal_callback_handler(int signum)
 {
 	printf("         TERMINATED         \n");
 	setBufferedInput(true);
-<<<<<<< HEAD
 	// make cursor visible, reset all modes
 	printf("\033[?25h\033[m");
-=======
-	printf(ESCAPE_SEQUENCE);
->>>>>>> a2fd7c4a
 	exit(signum);
 }
 
 int main(int argc, char *argv[])
 {
-	uint8_t scheme = 0;
 	uint8_t board[SIZE][SIZE];
 	uint8_t scheme = 0;
 	uint32_t score = 0;
 	char c;
 	bool success;
 
-	if (argc == 2)
-	{
-		if (strcmp(argv[1], "test") == 0)
-			return test();
-
-		if (strcmp(argv[1], "blackwhite") == 0)
-			scheme = 1;
-
-		if (strcmp(argv[1], "bluered") == 0)
-			scheme = 2;
+	if (argc == 2 && strcmp(argv[1], "test") == 0)
+	{
+		return test();
+	}
+	if (argc == 2 && strcmp(argv[1], "blackwhite") == 0)
+	{
+		scheme = 1;
+	}
+	if (argc == 2 && strcmp(argv[1], "bluered") == 0)
+	{
+		scheme = 2;
 	}
 
 	// make cursor invisible, erase entire screen
@@ -578,7 +461,7 @@
 	// register signal handler for when ctrl-c is pressed
 	signal(SIGINT, signal_callback_handler);
 
-	initBoard(board, scheme);
+	initBoard(board);
 	setBufferedInput(false);
 	drawBoard(board, scheme, score);
 	while (true)
@@ -616,17 +499,10 @@
 		}
 		if (success)
 		{
-<<<<<<< HEAD
 			drawBoard(board, scheme, score);
 			usleep(150 * 1000); // 150 ms
 			addRandom(board);
 			drawBoard(board, scheme, score);
-=======
-			drawBoard(board, scheme);
-			usleep(150000);
-			addRandom(board);
-			drawBoard(board, scheme);
->>>>>>> a2fd7c4a
 			if (gameEnded(board))
 			{
 				printf("         GAME OVER          \n");
@@ -641,11 +517,7 @@
 			{
 				break;
 			}
-<<<<<<< HEAD
 			drawBoard(board, scheme, score);
-=======
-			drawBoard(board, scheme);
->>>>>>> a2fd7c4a
 		}
 		if (c == 'r')
 		{
@@ -653,26 +525,16 @@
 			c = getchar();
 			if (c == 'y')
 			{
-<<<<<<< HEAD
 				initBoard(board);
 				score = 0;
 			}
 			drawBoard(board, scheme, score);
-=======
-				initBoard(board, scheme);
-			}
-			drawBoard(board, scheme);
->>>>>>> a2fd7c4a
 		}
 	}
 	setBufferedInput(true);
 
-<<<<<<< HEAD
 	// make cursor visible, reset all modes
 	printf("\033[?25h\033[m");
-=======
-	printf(ESCAPE_SEQUENCE);
->>>>>>> a2fd7c4a
 
 	return EXIT_SUCCESS;
 }