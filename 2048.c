/*
 ============================================================================
 Name        : 2048.c
 Author      : Maurits van der Schee
 Description : Console version of the game "2048" for GNU/Linux
 ============================================================================
 */

#define _XOPEN_SOURCE 500 // for: usleep
#include <stdio.h>	  // defines: printf, puts, getchar
#include <stdlib.h>	  // defines: EXIT_SUCCESS
#include <string.h>	  // defines: strcmp
#include <unistd.h>	  // defines: STDIN_FILENO, usleep
#include <termios.h>	  // defines: termios, TCSANOW, ICANON, ECHO
#include <stdbool.h>	  // defines: true, false
#include <stdint.h>	  // defines: uint8_t, uint32_t
#include <time.h>	  // defines: time
#include <signal.h>	  // defines: signal, SIGINT

#define SIZE 4

// this function receives 2 pointers (indicated by *) so it can set their values
void getColors(uint8_t value, uint8_t scheme, uint8_t *foreground, uint8_t *background)
{
	uint8_t original[] = {8, 255, 1, 255, 2, 255, 3, 255, 4, 255, 5, 255, 6, 255, 7, 255, 9, 0, 10, 0, 11, 0, 12, 0, 13, 0, 14, 0, 255, 0, 255, 0};
	uint8_t blackwhite[] = {232, 255, 234, 255, 236, 255, 238, 255, 240, 255, 242, 255, 244, 255, 246, 0, 248, 0, 249, 0, 250, 0, 251, 0, 252, 0, 253, 0, 254, 0, 255, 0};
	uint8_t bluered[] = {235, 255, 63, 255, 57, 255, 93, 255, 129, 255, 165, 255, 201, 255, 200, 255, 199, 255, 198, 255, 197, 255, 196, 255, 196, 255, 196, 255, 196, 255, 196, 255};
	uint8_t *schemes[] = {original, blackwhite, bluered};
	// modify the 'pointed to' variables (using a * on the left hand of the assignment)
	*foreground = *(schemes[scheme] + (1 + value * 2) % sizeof(original));
	*background = *(schemes[scheme] + (0 + value * 2) % sizeof(original));
	// alternatively we could have returned a struct with two variables
}

uint8_t getDigitCount(uint32_t number)
{
	uint8_t count = 0;
	do
	{
		number /= 10;
		count += 1;
	} while (number);
	return count;
}

void drawBoard(uint8_t board[SIZE][SIZE], uint8_t scheme, uint32_t score)
{
	uint8_t x, y, fg, bg;
	printf("\033[H"); // move cursor to 0,0
	printf("2048.c %17d pts\n\n", score);
	for (y = 0; y < SIZE; y++)
	{
		for (x = 0; x < SIZE; x++)
		{
			// send the addresses of the foreground and background variables,
			// so that they can be modified by the getColors function
			getColors(board[x][y], scheme, &fg, &bg);
			printf("\033[38;5;%d;48;5;%dm", fg, bg); // set color
			printf("       ");
			printf("\033[m"); // reset all modes
		}
		printf("\n");
		for (x = 0; x < SIZE; x++)
		{
			getColors(board[x][y], scheme, &fg, &bg);
			printf("\033[38;5;%d;48;5;%dm", fg, bg); // set color
			if (board[x][y] != 0)
			{
				uint32_t number = 1 << board[x][y];
				uint8_t t = 7 - getDigitCount(number);
				printf("%*s%u%*s", t - t / 2, "", number, t / 2, "");
			}
			else
			{
				printf("   ·   ");
			}
			printf("\033[m"); // reset all modes
		}
		printf("\n");
		for (x = 0; x < SIZE; x++)
		{
			getColors(board[x][y], scheme, &fg, &bg);
			printf("\033[38;5;%d;48;5;%dm", fg, bg); // set color
			printf("       ");
			printf("\033[m"); // reset all modes
		}
		printf("\n");
	}
	printf("\n");
	printf("      ←,↑,→,↓,u or q        \n");
	printf("\033[A"); // one line up
}

uint8_t findTarget(uint8_t array[SIZE], uint8_t x, uint8_t stop)
{
	uint8_t t;
	// if the position is already on the first, don't evaluate
	if (x == 0)
	{
		return x;
	}
	for (t = x - 1;; t--)
	{
		if (array[t] != 0)
		{
			if (array[t] != array[x])
			{
				// merge is not possible, take next position
				return t + 1;
			}
			return t;
		}
		else
		{
			// we should not slide further, return this one
			if (t == stop)
			{
				return t;
			}
		}
	}
	// we did not find a target
	return x;
}

bool slideArray(uint8_t array[SIZE], uint32_t *score)
{
	bool success = false;
	uint8_t x, t, stop = 0;

	for (x = 0; x < SIZE; x++)
	{
		if (array[x] != 0)
		{
			t = findTarget(array, x, stop);
			// if target is not original position, then move or merge
			if (t != x)
			{
				// if target is zero, this is a move
				if (array[t] == 0)
				{
					array[t] = array[x];
				}
				else if (array[t] == array[x])
				{
					// merge (increase power of two)
					array[t]++;
					// increase score
					*score += (uint32_t)1 << array[t];
					// set stop to avoid double merge
					stop = t + 1;
				}
				array[x] = 0;
				success = true;
			}
		}
	}
	return success;
}

void rotateBoard(uint8_t board[SIZE][SIZE])
{
	uint8_t i, j, n = SIZE;
	uint8_t tmp;
	for (i = 0; i < n / 2; i++)
	{
		for (j = i; j < n - i - 1; j++)
		{
			tmp = board[i][j];
			board[i][j] = board[j][n - i - 1];
			board[j][n - i - 1] = board[n - i - 1][n - j - 1];
			board[n - i - 1][n - j - 1] = board[n - j - 1][i];
			board[n - j - 1][i] = tmp;
		}
	}
}

bool moveUp(uint8_t board[SIZE][SIZE], uint32_t *score)
{
	bool success = false;
	uint8_t x;
	for (x = 0; x < SIZE; x++)
	{
		success |= slideArray(board[x], score);
	}
	return success;
}

bool moveLeft(uint8_t board[SIZE][SIZE], uint32_t *score)
{
	bool success;
	rotateBoard(board);
	success = moveUp(board, score);
	rotateBoard(board);
	rotateBoard(board);
	rotateBoard(board);
	return success;
}

bool moveDown(uint8_t board[SIZE][SIZE], uint32_t *score)
{
	bool success;
	rotateBoard(board);
	rotateBoard(board);
	success = moveUp(board, score);
	rotateBoard(board);
	rotateBoard(board);
	return success;
}

bool moveRight(uint8_t board[SIZE][SIZE], uint32_t *score)
{
	bool success;
	rotateBoard(board);
	rotateBoard(board);
	rotateBoard(board);
	success = moveUp(board, score);
	rotateBoard(board);
	return success;
}

bool findPairDown(uint8_t board[SIZE][SIZE])
{
	bool success = false;
	uint8_t x, y;
	for (x = 0; x < SIZE; x++)
	{
		for (y = 0; y < SIZE - 1; y++)
		{
			if (board[x][y] == board[x][y + 1])
				return true;
		}
	}
	return success;
}

uint8_t countEmpty(uint8_t board[SIZE][SIZE])
{
	uint8_t x, y;
	uint8_t count = 0;
	for (x = 0; x < SIZE; x++)
	{
		for (y = 0; y < SIZE; y++)
		{
			if (board[x][y] == 0)
			{
				count++;
			}
		}
	}
	return count;
}

bool gameEnded(uint8_t board[SIZE][SIZE])
{
	bool ended = true;
	if (countEmpty(board) > 0)
		return false;
	if (findPairDown(board))
		return false;
	rotateBoard(board);
	if (findPairDown(board))
		ended = false;
	rotateBoard(board);
	rotateBoard(board);
	rotateBoard(board);
	return ended;
}

void addRandom(uint8_t board[SIZE][SIZE], time_t seed)
{
	srand(seed);
	uint8_t x, y;
	uint8_t r, len = 0;
	uint8_t n, list[SIZE * SIZE][2];

	for (x = 0; x < SIZE; x++)
	{
		for (y = 0; y < SIZE; y++)
		{
			if (board[x][y] == 0)
			{
				list[len][0] = x;
				list[len][1] = y;
				len++;
			}
		}
	}

	if (len > 0)
	{
		r = rand() % len;
		x = list[r][0];
		y = list[r][1];
		n = (rand() % 10) / 9 + 1;
		board[x][y] = n;
	}
}

void initBoard(uint8_t board[SIZE][SIZE])
{
	uint8_t x, y;
	for (x = 0; x < SIZE; x++)
	{
		for (y = 0; y < SIZE; y++)
		{
			board[x][y] = 0;
		}
	}
	addRandom(board, rand());
	addRandom(board, rand());
}

void backupState(uint8_t board[SIZE][SIZE], uint8_t bboard[SIZE][SIZE], uint32_t *score, uint32_t *bscore, time_t *seed, time_t *bseed)
{
	memcpy(bboard, board, SIZE * SIZE);
	*bscore = *score;
	*bseed = *seed;
}

void updateSeed(time_t *seed)
{
    srand(*seed);
    *seed = rand();
}

void setBufferedInput(bool enable)
{
	static bool enabled = true;
	static struct termios old;
	struct termios new;

	if (enable && !enabled)
	{
		// restore the former settings
		tcsetattr(STDIN_FILENO, TCSANOW, &old);
		// set the new state
		enabled = true;
	}
	else if (!enable && enabled)
	{
		// get the terminal settings for standard input
		tcgetattr(STDIN_FILENO, &new);
		// we want to keep the old setting to restore them at the end
		old = new;
		// disable canonical mode (buffered i/o) and local echo
		new.c_lflag &= (~ICANON & ~ECHO);
		// set the new settings immediately
		tcsetattr(STDIN_FILENO, TCSANOW, &new);
		// set the new state
		enabled = false;
	}
}

int test()
{
	uint8_t array[SIZE];
	// these are exponents with base 2 (1=2 2=4 3=8)
	// data holds per line: 4x IN, 4x OUT, 1x POINTS
	uint8_t data[] = {
	    0, 0, 0, 1, 1, 0, 0, 0, 0,
	    0, 0, 1, 1, 2, 0, 0, 0, 4,
	    0, 1, 0, 1, 2, 0, 0, 0, 4,
	    1, 0, 0, 1, 2, 0, 0, 0, 4,
	    1, 0, 1, 0, 2, 0, 0, 0, 4,
	    1, 1, 1, 0, 2, 1, 0, 0, 4,
	    1, 0, 1, 1, 2, 1, 0, 0, 4,
	    1, 1, 0, 1, 2, 1, 0, 0, 4,
	    1, 1, 1, 1, 2, 2, 0, 0, 8,
	    2, 2, 1, 1, 3, 2, 0, 0, 12,
	    1, 1, 2, 2, 2, 3, 0, 0, 12,
	    3, 0, 1, 1, 3, 2, 0, 0, 4,
	    2, 0, 1, 1, 2, 2, 0, 0, 4};
	uint8_t *in, *out, *points;
	uint8_t t, tests;
	uint8_t i;
	bool success = true;
	uint32_t score;

	tests = (sizeof(data) / sizeof(data[0])) / (2 * SIZE + 1);
	for (t = 0; t < tests; t++)
	{
		in = data + t * (2 * SIZE + 1);
		out = in + SIZE;
		points = in + 2 * SIZE;
		for (i = 0; i < SIZE; i++)
		{
			array[i] = in[i];
		}
		score = 0;
		slideArray(array, &score);
		for (i = 0; i < SIZE; i++)
		{
			if (array[i] != out[i])
			{
				success = false;
			}
		}
		if (score != *points)
		{
			success = false;
		}
		if (success == false)
		{
			for (i = 0; i < SIZE; i++)
			{
				printf("%d ", in[i]);
			}
			printf("=> ");
			for (i = 0; i < SIZE; i++)
			{
				printf("%d ", array[i]);
			}
			printf("(%d points) expected ", score);
			for (i = 0; i < SIZE; i++)
			{
				printf("%d ", in[i]);
			}
			printf("=> ");
			for (i = 0; i < SIZE; i++)
			{
				printf("%d ", out[i]);
			}
			printf("(%d points)\n", *points);
			break;
		}
	}
	if (success)
	{
		printf("All %u tests executed successfully\n", tests);
	}
	return !success;
}

void signal_callback_handler(int signum)
{
	printf("         TERMINATED         \n");
	setBufferedInput(true);
	// make cursor visible, reset all modes
	printf("\033[?25h\033[m");
	exit(signum);
}

<<<<<<< HEAD

int main(int argc, char *argv[])
=======
int play(char *color_scheme)
>>>>>>> c5b81370
{
    uint8_t board[SIZE][SIZE];
	uint8_t scheme = 0;
	uint32_t score = 0;
	time_t seed = time(NULL);
    updateSeed(&seed);

	uint8_t backup_board[SIZE][SIZE];
	uint32_t backup_score = 0;
	time_t backup_seed = seed;
	char c;
	bool success;
	if (strcmp(color_scheme, "blackwhite") == 0)
	{
		scheme = 1;
	}
	if (strcmp(color_scheme, "bluered") == 0)
	{
		scheme = 2;
	}

	// make cursor invisible, erase entire screen
	printf("\033[?25l\033[2J");

	// register signal handler for when ctrl-c is pressed
	signal(SIGINT, signal_callback_handler);

	initBoard(board);
	backupState(board, backup_board, &score, &backup_score, &seed, &backup_seed);
	setBufferedInput(false);
	drawBoard(board, scheme, score);
	while (true)
	{
		c = getchar();
		if (c == -1)
		{
			puts("\nError! Cannot read keyboard input!");
			break;
		}
		switch (c)
		{
		case 97:  // 'a' key
		case 104: // 'h' key
		case 68:  // left arrow
			backupState(board, backup_board, &score, &backup_score, &seed, &backup_seed);
			success = moveLeft(board, &score);
			break;
		case 100: // 'd' key
		case 108: // 'l' key
		case 67:  // right arrow
			backupState(board, backup_board, &score, &backup_score, &seed, &backup_seed);
			success = moveRight(board, &score);
			break;
		case 119: // 'w' key
		case 107: // 'k' key
		case 65:  // up arrow
			backupState(board, backup_board, &score, &backup_score, &seed, &backup_seed);
			success = moveUp(board, &score);
			break;
		case 115: // 's' key
		case 106: // 'j' key
		case 66:  // down arrow
			backupState(board, backup_board, &score, &backup_score, &seed, &backup_seed);
			success = moveDown(board, &score);
			break;
		default:
			success = false;
		}
		if (success)
		{
			drawBoard(board, scheme, score);
			usleep(150 * 1000); // 150 ms
			addRandom(board, seed);
			drawBoard(board, scheme, score);
			updateSeed(&seed);
			if (gameEnded(board))
			{
				printf("    GAME OVER, UNDO? (y/n)  \n");
				c = getchar();
				if (c == 'y')
				{
					backupState(backup_board, board, &backup_score, &score, &backup_seed, &seed);
					drawBoard(board, scheme, score);
				}
				else
				{
					break;
				}
			}
		}
		if (c == 'u'){
			backupState(backup_board, board, &backup_score, &score, &backup_seed, &seed);
			drawBoard(board, scheme, score);
		}
		if (c == 'q')
		{
			printf("        QUIT? (y/n)         \n");
			c = getchar();
			if (c == 'y')
			{
				break;
			}
			drawBoard(board, scheme, score);
		}
		if (c == 'r')
		{
			printf("       RESTART? (y/n)       \n");
			c = getchar();
			if (c == 'y')
			{
				initBoard(board);
				score = 0;
				updateSeed(&seed);
				backupState(board, backup_board, &score, &backup_score, &seed, &backup_seed);
			}
			drawBoard(board, scheme, score);
		}
	}
	setBufferedInput(true);

	// make cursor visible, reset all modes
	printf("\033[?25h\033[m");

	return EXIT_SUCCESS;
}

void getOpts(int argc, char *argv[], bool *test_mode, char* color_scheme)
{
    int opt;
    while ((opt = getopt(argc, argv, "tc")) != -1)
    {
        switch (opt)
        {
        case 't':
            *test_mode = true;
            break;
        case 'c':
            strcpy(color_scheme, argv[optind]);
            break;
        default:
            printf("Usage: %s [-t] [-c <standard|blackwhite|bluered] \n", argv[0]);
            exit(EXIT_FAILURE);
        }
    }
}

int main(int argc, char *argv[])
{
    bool test_mode = false;
    char color_scheme[10] = "standard";
    getOpts(argc, argv, &test_mode, color_scheme);
    if (test_mode)
    {
        exit(test());
    }
    else
    {
        exit(play(color_scheme));
    }
}<|MERGE_RESOLUTION|>--- conflicted
+++ resolved
@@ -441,12 +441,7 @@
 	exit(signum);
 }
 
-<<<<<<< HEAD
-
-int main(int argc, char *argv[])
-=======
 int play(char *color_scheme)
->>>>>>> c5b81370
 {
     uint8_t board[SIZE][SIZE];
 	uint8_t scheme = 0;
